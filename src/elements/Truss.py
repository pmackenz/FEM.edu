from .Element import *
from domain.Node import *

class Truss(Element):
    """
    class: representing a single truss element

        self.nodes    = nodes i and j (tuple)
        self.material = material parameters (

        self.force    = internal force (float)
        self.Forces   = internal force vectors (list of np.arrays)
        self.Kt       = tangent stiffness (list of np.arrays)
    """

    def __init__(self, nodei, nodej, material):
        super().__init__((nodei, nodej), material)

<<<<<<< HEAD
        if nodei.getPos().size == 3:
            self.dof_list = ('ux', 'uy', 'uz')
        elif nodei.getPos().size == 2:
=======
        dim = nodei.getPos().size

        if dim == 3:
            self.dof_list = ('ux', 'uy', 'uz')
        elif dim == 2:
>>>>>>> 4f3f3954
            self.dof_list = ('ux', 'uy')
        else:
            raise TypeError("dimension of nodes must be 2 or 3")

<<<<<<< HEAD
        dim = len(self.dof_list)

        self.force    = 0.0
        self.Forces   = [ np.zeros(dim), np.zeros(dim) ]
        self.Kt       = [ [np.zeros((dim, dim)), np.zeros((dim, dim))],
                          [np.zeros((dim, dim)), np.zeros((dim, dim))] ]

        self.L0vec = nodej.getPos() - nodei.getPos()
        self.L0    = np.linalg.norm(self.L0vec)

=======
        self.L0       = np.linalg.norm(self.nodes[1].getPos() - self.nodes[0].getPos())
        self.force    = 0.0
        self.Forces   = [np.zeros(dim), np.zeros(dim)]
        self.Kt       = [[np.zeros((dim, dim)), np.zeros((dim, dim))],
                         [np.zeros((dim, dim)), np.zeros((dim, dim))]]
>>>>>>> 4f3f3954

    def __str__(self):
        s = \
"""Truss: node {} to node {}:
   material properties: {}  strain:{}   stress:{}  
   internal force: {}
   Pe: [ {} {} ]""".format( self.nodes[0].index, self.nodes[1].index,
                            repr(self.material), self.material.getStrain(),
                            self.material.getStress(),
                            self.force, *self.Forces[1] )
        return s

    def __repr__(self):
        return "Truss({},{},{})".format( repr(self.nodes[0]),
                                         repr(self.nodes[1]),
                                         repr(self.material))

    def getAxialForce(self):
        self.updateState()
        return self.force

    def setLengthAndDirection(self):
        X0 = self.nodes[0].getPos()
        X1 = self.nodes[1].getPos()

<<<<<<< HEAD
        Lvec = X1 - X0
        self.ell = np.linalg.norm(Lvec)
        self.Nvec = Lvec / self.ell

    def updateState(self):
        U0 = self.nodes[0].getDisp()
        U1 = self.nodes[1].getDisp()


        ell = self.ell
        Nvec = self.Nvec
=======
        Lvec = (X1 + U1) - (X0 + U0)
        ell = np.linalg.norm(Lvec)
        Nvec = Lvec / ell
>>>>>>> 4f3f3954

        eps = Nvec @ (U1 - U0) / ell
        self.material.setStrain({'xx':eps})
        stress = self.material.getStress()
        sig = stress['xx']
        area   = self.material.getArea()
        self.force = sig * area

        Pe = self.force * Nvec
        self.Forces = [-Pe, Pe]

        Et = self.material.getStiffness()
        ke = (Et * area / ell) * np.outer(Nvec, Nvec)
        self.Kt = [[ke,-ke],[-ke,ke]]


if __name__ == "__main__":
    # testing the Element class
    nd0 = Node(0.0, 0.0)
    nd0.index = 0
    nd1 = Node(3.0, 2.0)
    nd1.index = 1
    params = {'E':100, 'A':1.5, 'fy':1.0e20}
    elem = Truss(nd0, nd1, Material(params))

    print(nd0)
    print(nd1)

    print("force =", elem.getAxialForce())
    print("nodal forces: ", *elem.getForce())
    print("element stiffness: ", elem.getStiffness())

    # change the nodal displacements
    nd0.setDisp(.1, .05)
    nd1.setDisp(.05, .2)

    print(nd0)
    print(nd1)

    print("force =", elem.getAxialForce())
    print("nodal forces: ", *elem.getForce())
    print("element stiffness: ", elem.getStiffness())

<|MERGE_RESOLUTION|>--- conflicted
+++ resolved
@@ -16,39 +16,23 @@
     def __init__(self, nodei, nodej, material):
         super().__init__((nodei, nodej), material)
 
-<<<<<<< HEAD
-        if nodei.getPos().size == 3:
-            self.dof_list = ('ux', 'uy', 'uz')
-        elif nodei.getPos().size == 2:
-=======
+
         dim = nodei.getPos().size
 
         if dim == 3:
             self.dof_list = ('ux', 'uy', 'uz')
         elif dim == 2:
->>>>>>> 4f3f3954
             self.dof_list = ('ux', 'uy')
         else:
             raise TypeError("dimension of nodes must be 2 or 3")
 
-<<<<<<< HEAD
         dim = len(self.dof_list)
 
-        self.force    = 0.0
-        self.Forces   = [ np.zeros(dim), np.zeros(dim) ]
-        self.Kt       = [ [np.zeros((dim, dim)), np.zeros((dim, dim))],
-                          [np.zeros((dim, dim)), np.zeros((dim, dim))] ]
-
-        self.L0vec = nodej.getPos() - nodei.getPos()
-        self.L0    = np.linalg.norm(self.L0vec)
-
-=======
         self.L0       = np.linalg.norm(self.nodes[1].getPos() - self.nodes[0].getPos())
         self.force    = 0.0
         self.Forces   = [np.zeros(dim), np.zeros(dim)]
         self.Kt       = [[np.zeros((dim, dim)), np.zeros((dim, dim))],
                          [np.zeros((dim, dim)), np.zeros((dim, dim))]]
->>>>>>> 4f3f3954
 
     def __str__(self):
         s = \
@@ -70,27 +54,17 @@
         self.updateState()
         return self.force
 
-    def setLengthAndDirection(self):
-        X0 = self.nodes[0].getPos()
-        X1 = self.nodes[1].getPos()
-
-<<<<<<< HEAD
-        Lvec = X1 - X0
-        self.ell = np.linalg.norm(Lvec)
-        self.Nvec = Lvec / self.ell
 
     def updateState(self):
         U0 = self.nodes[0].getDisp()
+        X0 = self.nodes[0].getPos()
         U1 = self.nodes[1].getDisp()
+        X1 = self.nodes[1].getPos()
 
 
-        ell = self.ell
-        Nvec = self.Nvec
-=======
         Lvec = (X1 + U1) - (X0 + U0)
         ell = np.linalg.norm(Lvec)
         Nvec = Lvec / ell
->>>>>>> 4f3f3954
 
         eps = Nvec @ (U1 - U0) / ell
         self.material.setStrain({'xx':eps})
