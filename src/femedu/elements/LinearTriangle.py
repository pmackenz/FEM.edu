--- conflicted
+++ resolved
@@ -168,22 +168,9 @@
         # .. applied element load (reference load)
         self.computeSurfaceLoads()
 
-<<<<<<< HEAD
-        self.Loads = [ np.zeros_like(self.Forces[I]) for I in range(len(self.nodes)) ]
-
-        This method should be called during :py:meth:`updateState()` by every
-        element supporting surface loads
-
-            if w:  # do we have any load?
-
-                J = I+1
-                if J>2:
-                    J -= 3
-=======
     def computeSurfaceLoads(self):
         """
         compute surface loads using faces
->>>>>>> 2adf1387
 
         This method should be called during :py:meth:`updateState()` by every
         element supporting surface loads
