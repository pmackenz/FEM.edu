import numpy as np
import os
import sys
from .DrawElement import *
from ..recorder.Recorder import Recorder
from .Face2D import *
from .Face3D import *


class Element(DrawElement):
    """
    abstract class: representing a single generic element
    """

    COUNT = 0

    def __init__(self, nodes, material):
        """

        :param nodes:
        :param material:
        """
        super(Element, self).__init__()

        self.ID = Element.COUNT # creates a unique ID for each element
        Element.COUNT += 1      # ensure the next call will create a unique ID as well
        
        self.nodes    = nodes
        self.transforms = [ None for nd in self.nodes ]
        self.material = material
        self.dof_idx  = {}

        self._requestDofs( tuple() )

        self.force    = 0.0
        self.Loads    = [ [] for i in range(len(nodes)) ]
        self.Forces   = []
        self.Kt       = []

        self.setRecorder(None)

        self.setLoadFactor(1.0)

    def __str__(self):
        s = "{}_{}: nodes ( ".format(self.__class__.__name__, self.ID)
        for node in self.nodes:
            s += "{} ".format(node.getID())
        s += ")"
        s += "\n    material: {}".format(self.material.__class__.__name__)
        return s

    def __repr__(self):
        fmt = "{}(" + len(self.nodes)*"{}, " + "{})"
        return fmt.format(self.__class__.__name__,
                                *[ node.getID() for node in self.nodes ],
                                repr(self.material))

    def resetLoads(self):
        """
        default implementation for resetting element loads.
        """
        for face in self.faces:
            face.setLoad(0.0, 0.0)

    def createFaces(self):

        self.faces = []

        if self.element_type == self.LINE:
            msg = "** WARNING ** {}.{} not implemented".format(self.__class__.__name__, sys._getframe().f_code.co_name)
            raise NotImplementedError(msg)

        elif self.element_type == self.CURVE :
            msg = "** WARNING ** {}.{} not implemented".format(self.__class__.__name__, sys._getframe().f_code.co_name)
            raise NotImplementedError(msg)

        elif self.element_type == self.TRIANGLE :
            nNds = len(self.nodes)
            if nNds == 3:
                self.faces.append(Face2D(f"{self.ID}.0", self.nodes[0],self.nodes[1]))
                self.faces.append(Face2D(f"{self.ID}.1", self.nodes[1],self.nodes[2]))
                self.faces.append(Face2D(f"{self.ID}.2", self.nodes[2],self.nodes[0]))
            elif nNds == 6:
                self.faces.append(Face2D(f"{self.ID}.0", self.nodes[0],self.nodes[3],self.nodes[1]))
                self.faces.append(Face2D(f"{self.ID}.1", self.nodes[1],self.nodes[4],self.nodes[2]))
                self.faces.append(Face2D(f"{self.ID}.2", self.nodes[2],self.nodes[5],self.nodes[0]))
            else:
                msg = "** WARNING ** {}.{} not implemented".format(self.__class__.__name__, sys._getframe().f_code.co_name)
                raise NotImplementedError(msg)

        elif self.element_type == self.TETRAHEDRON :
            nNds = len(self.nodes)
            if nNds == 4:
                self.faces.append(Face3D(f"{self.ID}.0", self.nodes[0],self.nodes[2],self.nodes[1]))
                self.faces.append(Face3D(f"{self.ID}.1", self.nodes[0],self.nodes[1],self.nodes[3]))
                self.faces.append(Face3D(f"{self.ID}.2", self.nodes[1],self.nodes[2],self.nodes[3]))
                self.faces.append(Face3D(f"{self.ID}.3", self.nodes[2],self.nodes[0],self.nodes[3]))
            elif nNds == 10 :
                self.faces.append(Face3D(f"{self.ID}.0", self.nodes[0],self.nodes[2],self.nodes[1],
                                                         self.nodes[6],self.nodes[5],self.nodes[4]))
                self.faces.append(Face3D(f"{self.ID}.1", self.nodes[0],self.nodes[1],self.nodes[3],
                                                         self.nodes[4],self.nodes[8],self.nodes[7]))
                self.faces.append(Face3D(f"{self.ID}.2", self.nodes[1],self.nodes[2],self.nodes[3],
                                                         self.nodes[5],self.nodes[9],self.nodes[8]))
                self.faces.append(Face3D(f"{self.ID}.3", self.nodes[2],self.nodes[0],self.nodes[3],
                                                         self.nodes[6],self.nodes[7],self.nodes[9]))
            else:
                msg = "** WARNING ** {}.{} not implemented".format(self.__class__.__name__, sys._getframe().f_code.co_name)
                raise NotImplementedError(msg)

        elif self.element_type == self.QUAD :
            nNds = len(self.nodes)
            if nNds == 4:
                self.faces.append(Face2D(f"{self.ID}.0", self.nodes[0],self.nodes[1]))
                self.faces.append(Face2D(f"{self.ID}.1", self.nodes[1],self.nodes[2]))
                self.faces.append(Face2D(f"{self.ID}.2", self.nodes[2],self.nodes[3]))
                self.faces.append(Face2D(f"{self.ID}.3", self.nodes[3],self.nodes[0]))
            elif nNds == 8 or nNds == 9 :
                self.faces.append(Face2D(f"{self.ID}.0", self.nodes[0],self.nodes[4],self.nodes[1]))
                self.faces.append(Face2D(f"{self.ID}.1", self.nodes[1],self.nodes[5],self.nodes[2]))
                self.faces.append(Face2D(f"{self.ID}.2", self.nodes[2],self.nodes[6],self.nodes[3]))
                self.faces.append(Face2D(f"{self.ID}.3", self.nodes[3],self.nodes[7],self.nodes[0]))
            else:
                msg = "** WARNING ** {}.{} not implemented".format(self.__class__.__name__, sys._getframe().f_code.co_name)
                raise NotImplementedError(msg)

        elif self.element_type == self.BRICK :
            nNds = len(self.nodes)
            if nNds == 8:
                self.faces.append(Face3D(f"{self.ID}.0", self.nodes[0],self.nodes[3],self.nodes[2],self.nodes[1]))
                self.faces.append(Face3D(f"{self.ID}.1", self.nodes[0],self.nodes[1],self.nodes[5],self.nodes[4]))
                self.faces.append(Face3D(f"{self.ID}.2", self.nodes[1],self.nodes[2],self.nodes[6],self.nodes[5]))
                self.faces.append(Face3D(f"{self.ID}.3", self.nodes[2],self.nodes[3],self.nodes[7],self.nodes[6]))
                self.faces.append(Face3D(f"{self.ID}.4", self.nodes[3],self.nodes[0],self.nodes[4],self.nodes[7]))
                self.faces.append(Face3D(f"{self.ID}.5", self.nodes[4],self.nodes[5],self.nodes[6],self.nodes[7]))
            elif nNds == 20 :
                self.faces.append(Face3D(f"{self.ID}.0", self.nodes[0],self.nodes[3],self.nodes[2],self.nodes[1],
                                                         self.nodes[11],self.nodes[10],self.nodes[9],self.nodes[8]))
                self.faces.append(Face3D(f"{self.ID}.1", self.nodes[0],self.nodes[1],self.nodes[5],self.nodes[4],
                                                         self.nodes[8],self.nodes[13],self.nodes[16],self.nodes[12]))
                self.faces.append(Face3D(f"{self.ID}.2", self.nodes[1],self.nodes[2],self.nodes[6],self.nodes[5],
                                                         self.nodes[9],self.nodes[14],self.nodes[17],self.nodes[13]))
                self.faces.append(Face3D(f"{self.ID}.3", self.nodes[2],self.nodes[3],self.nodes[7],self.nodes[6],
                                                         self.nodes[10],self.nodes[15],self.nodes[18],self.nodes[14]))
                self.faces.append(Face3D(f"{self.ID}.4", self.nodes[3],self.nodes[0],self.nodes[4],self.nodes[7],
                                                         self.nodes[11],self.nodes[12],self.nodes[19],self.nodes[15]))
                self.faces.append(Face3D(f"{self.ID}.5", self.nodes[4],self.nodes[5],self.nodes[6],self.nodes[7],
                                                         self.nodes[16],self.nodes[17],self.nodes[18],self.nodes[19]))
            elif nNds == 27 :
                self.faces.append(Face3D(f"{self.ID}.0", self.nodes[0],self.nodes[3],self.nodes[2],self.nodes[1],
                                            self.nodes[11],self.nodes[10],self.nodes[9],self.nodes[8],self.nodes[20]))
                self.faces.append(Face3D(f"{self.ID}.1", self.nodes[0],self.nodes[1],self.nodes[5],self.nodes[4],
                                            self.nodes[8],self.nodes[13],self.nodes[16],self.nodes[12],self.nodes[21]))
                self.faces.append(Face3D(f"{self.ID}.2", self.nodes[1],self.nodes[2],self.nodes[6],self.nodes[5],
                                            self.nodes[9],self.nodes[14],self.nodes[17],self.nodes[13],self.nodes[22]))
                self.faces.append(Face3D(f"{self.ID}.3", self.nodes[2],self.nodes[3],self.nodes[7],self.nodes[6],
                                            self.nodes[10],self.nodes[15],self.nodes[18],self.nodes[14],self.nodes[23]))
                self.faces.append(Face3D(f"{self.ID}.4", self.nodes[3],self.nodes[0],self.nodes[4],self.nodes[7],
                                            self.nodes[11],self.nodes[12],self.nodes[19],self.nodes[15],self.nodes[24]))
                self.faces.append(Face3D(f"{self.ID}.5", self.nodes[4],self.nodes[5],self.nodes[6],self.nodes[7],
                                            self.nodes[16],self.nodes[17],self.nodes[18],self.nodes[19],self.nodes[25]))
            else:
                msg = "** WARNING ** {}.{} not implemented".format(self.__class__.__name__, sys._getframe().f_code.co_name)
                raise NotImplementedError(msg)

        else:
            msg = "** WARNING ** {}.{} not implemented".format(self.__class__.__name__, sys._getframe().f_code.co_name)
            raise NotImplementedError(msg)

<<<<<<< HEAD
<<<<<<< HEAD

    def setSurfaceLoad(self, face, w):
=======
    def setSurfaceLoad(self, face_idx, pn, ps=0):
>>>>>>> 139f5e6... toward a sparse solver
=======
    def setSurfaceLoad(self, face_idx, pn, ps=0):
>>>>>>> 2adf1387
        """
        .. warning::

            This method needs to be implemented by every element that shall accept a surface load.

<<<<<<< HEAD
<<<<<<< HEAD
        :param face: face ID for the laoded face
        :param w: magnitude of distributed load per area. Tension on a surface is positive.
=======
=======
>>>>>>> 2adf1387
        :param face_ix: face index for the laoded face (integer starting at 0)
        :type face_idx: int
        :param pn: magnitude of distributed normal load per unit length. Tension on a surface is positive.
        :param ps: magnitude of distributed shear load per unit length. Positive shear rotates the element counter-clockwise.
<<<<<<< HEAD
>>>>>>> 139f5e6... toward a sparse solver
=======
>>>>>>> 2adf1387
        """
        msg = "** WARNING ** {}.{} not implemented".format(self.__class__.__name__, sys._getframe().f_code.co_name)
        raise NotImplementedError(msg)

    def addTransformation(self, T, local_nodes=[]):
        """
        Attach a transformation to any node of the element.

        If no **local_nodes** list is given or an empty list is handed to the function,
        the transformation, **T**, will be applied to all nodes in the element.

        A non-empty **local_nodes** list will apply the transformation to those local nodes listed in that list.
        Local nodes start at 0 and go to N-1, where N is the number of elements in this element.

        A transformation can be removed from a node by assigning :code:`T=None` as the transformation.
        """
        if local_nodes:
            for local_id in local_nodes:
                if local_id >= 0 and local_id < len(self.transforms):
                    self.transforms[local_id] = T
        else:
            self.transforms = [ T for nd in self.nodes ]

    def getForce(self):
        """
        Request the internal force vector (stress driven force only; **no applied element loads**)

        :return:
        """
        self.updateState()
        return self.Forces

    def getLoad(self, apply_load_factor=False):
        """
        Requesting nodal forces generated by element loads, like

        * line loads on beams of frames
        * surface loads on plates or solids
        * body forces on solids.

        :param apply_load_factor: shall the global load factor be applied by the element.

        :return:  element load vector
        """
        self.updateState()
        if self.Loads:
            return self.Loads
        else:
            return [ None for k in self.nodes ]

    def getID(self):
        return "Elem_{}".format(self.ID)

    def getInternalForce(self, variable=''):
        msg = "** WARNING ** {}.{} not implemented".format(self.__class__.__name__, sys._getframe().f_code.co_name)
        raise NotImplementedError(msg)

    def getStress(self):
        self.updateState()
        return None

    def getStiffness(self):
        """

        :return:
        """
        self.updateState()
        return self.Kt

    def updateState(self):
        """

        """
        msg = "** WARNING ** {}.{} not implemented".format(self.__class__.__name__, sys._getframe().f_code.co_name)
        raise NotImplementedError(msg)

    def _requestDofs(self, dof_requests):
        """
        Helper function (internal use) to inform **all** nodes of this element about the needed/used
        degrees of freedom.

        **Remark**: if nodes of different type are to be used by the element, **DO NOT** use this method but
        implement your own overloaded initialization within the constructor of your element.

        :param dof_requests: list of dofs for a typical node in this element
        """
        for node in self.nodes:
            dof_idx = node.request(dof_requests, self)
            self.dof_idx[node] = dof_idx

    def getDofs(self):
        """
        returns the dof-codes for this element in a list
        """
        return self.dof_list

    def setLoadFactor(self, lam):
        """
        Set the target load factor to **lam**

        .. warning::

            This method should not be called by the user.
            **USE** :code:`System.setLoadFactor(lam)` instead!

        The entered load pattern is considered a reference load,
        to be multiplied by a scalar load factor, :math:`\lambda`.

        If no load factor is set explicitly, a factor of 1.0 is assumed, i.e., the
        entire entered load is applied in full.
        """
        self.loadfactor = lam

    def setRecorder(self, recorder):
        if isinstance(recorder, Recorder):
            self.recorder = recorder
        else:
            self.recorder = None

    def recordThisStep(self, load_level):
        """
        record current state of the system
        """
        if self.recorder and self.recorder.isActive():
            data = {'lam':self.load_level}
            self.recorder.addData(data)


if __name__ == "__main__":

    sys.path.insert(0, os.path.abspath(".."))

    from ..domain import Node
    from ..materials import Material

    # testing the Element class
    nd0 = Node(0.0, 0.0)
    nd0.index = 0
    nd1 = Node(3.0, 2.0)
    nd1.index = 1
    params = {'E':100, 'A':1.5, 'fy':1.0e20}
    mat = Material(params)
    elem = Element([nd0, nd1], mat)

    print(nd0)
    print(nd1)

    print("force =", elem.getAxialForce())
    print("nodal forces: ", *elem.getForce())
    print("element stiffness: ", elem.getStiffness())

    # change the nodal displacements
    nd0.setDisp(.1, .05)
    nd1.setDisp(.05, .2)

    print(nd0)
    print(nd1)

    print("force =", elem.getAxialForce())
    print("nodal forces: ", *elem.getForce())
    print("element stiffness: ", elem.getStiffness())

<|MERGE_RESOLUTION|>--- conflicted
+++ resolved
@@ -167,36 +167,16 @@
             msg = "** WARNING ** {}.{} not implemented".format(self.__class__.__name__, sys._getframe().f_code.co_name)
             raise NotImplementedError(msg)
 
-<<<<<<< HEAD
-<<<<<<< HEAD
-
-    def setSurfaceLoad(self, face, w):
-=======
     def setSurfaceLoad(self, face_idx, pn, ps=0):
->>>>>>> 139f5e6... toward a sparse solver
-=======
-    def setSurfaceLoad(self, face_idx, pn, ps=0):
->>>>>>> 2adf1387
         """
         .. warning::
 
             This method needs to be implemented by every element that shall accept a surface load.
 
-<<<<<<< HEAD
-<<<<<<< HEAD
-        :param face: face ID for the laoded face
-        :param w: magnitude of distributed load per area. Tension on a surface is positive.
-=======
-=======
->>>>>>> 2adf1387
         :param face_ix: face index for the laoded face (integer starting at 0)
         :type face_idx: int
         :param pn: magnitude of distributed normal load per unit length. Tension on a surface is positive.
         :param ps: magnitude of distributed shear load per unit length. Positive shear rotates the element counter-clockwise.
-<<<<<<< HEAD
->>>>>>> 139f5e6... toward a sparse solver
-=======
->>>>>>> 2adf1387
         """
         msg = "** WARNING ** {}.{} not implemented".format(self.__class__.__name__, sys._getframe().f_code.co_name)
         raise NotImplementedError(msg)
